{
  "Logging": {
    "LogLevel": {
      "Default": "Information",
      "Microsoft.AspNetCore": "Warning"
    }
  },
  "UseMockAuth": true,
  "BypassJwtValidation": false,
  "AzureAd": {
    "Scopes": "User.Read openid profile"
  },
  "DownstreamApi": {
    "BaseUrl": "https://graph.microsoft.com/v1.0",
    "Scopes": "User.Read"
  },
  "Cors": {
    "AllowedOrigins": [
      "http://localhost:3000",
      "http://localhost:3001"
    ]
  },
  "ApplicationInsights": {
    "ConnectionString": "",
<<<<<<< HEAD
    "DisableTelemetry": true
=======
    "CloudRole": "Heblo-API-Dev",
    "CloudRoleInstance": "Development"
>>>>>>> b5662df1
  },
  "ManufactureAnalysis": {
    "DefaultMonthsBack": 12,
    "MaxMonthsBack": 60,
    "ProductionActivityDays": 30,
    "CriticalStockMultiplier": 1.0,
    "HighStockMultiplier": 1.5,
    "MediumStockMultiplier": 2.0,
    "InfiniteStockIndicator": 999999
  },
  "FinancialAnalysisOptions": {
    "RefreshInterval": "0:00:00"
  },
  "DataSourceOptions": {
    "ErpStockRefreshInterval": "00:10:00",
    "EshopStockRefreshInterval": "00:05:00",
    "AttributesRefreshInterval": "01:00:00",
    "SalesRefreshInterval": "01:00:00",
    "ConsumedRefreshInterval": "01:00:00",
    "TransportRefreshInterval": "00:05:00",
    "ReserveRefreshInterval": "00:05:00",
    "StockTakingRefreshInterval": "00:05:00",
    "PurchaseHistoryRefreshInterval": "01:00:00",
    "ManufactureHistoryRefreshInterval": "01:00:00",
    "LotsRefreshInterval": "01:00:00",
    "EshopPricesRefreshInterval": "00:30:00",
    "ErpPricesRefreshInterval": "01:00:00",
    "ManufactureDifficultyRefreshInterval": "01:00:00",
    "SalesHistoryDays": 400,
    "PurchaseHistoryDays": 365,
    "ConsumedHistoryDays": 730,
    "ManufactureHistoryDays": 730,
    "ManufactureCostHistoryDays": 730
  }
}<|MERGE_RESOLUTION|>--- conflicted
+++ resolved
@@ -22,12 +22,9 @@
   },
   "ApplicationInsights": {
     "ConnectionString": "",
-<<<<<<< HEAD
-    "DisableTelemetry": true
-=======
+    "DisableTelemetry": true,
     "CloudRole": "Heblo-API-Dev",
     "CloudRoleInstance": "Development"
->>>>>>> b5662df1
   },
   "ManufactureAnalysis": {
     "DefaultMonthsBack": 12,
