--- conflicted
+++ resolved
@@ -152,15 +152,14 @@
           href: "/logistics/transport-boxes",
         },
         {
-<<<<<<< HEAD
           id: "vypackovani-balicku",
           name: "Výroba dárkových balíčků",
           href: "/logistics/gift-package-manufacturing",
-=======
+        },
+        {
           id: "statistiky-skladu",
           name: "Statistiky skladu",
           href: "/logistics/warehouse-statistics",
->>>>>>> 79b4fde7
         },
       ],
     },
